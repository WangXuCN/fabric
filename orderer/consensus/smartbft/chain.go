/*
Copyright IBM Corp. All Rights Reserved.

SPDX-License-Identifier: Apache-2.0
*/

package smartbft

import (
	"fmt"
	"sync/atomic"
	"time"

	smartbft "github.com/SmartBFT-Go/consensus/pkg/consensus"
	"github.com/SmartBFT-Go/consensus/pkg/types"
	"github.com/SmartBFT-Go/consensus/pkg/wal"
	"github.com/SmartBFT-Go/consensus/smartbftprotos"
	"github.com/golang/protobuf/proto"
	cb "github.com/hyperledger/fabric-protos-go/common"
	"github.com/hyperledger/fabric-protos-go/msp"
	"github.com/hyperledger/fabric/bccsp"
	"github.com/hyperledger/fabric/common/flogging"
	"github.com/hyperledger/fabric/common/policies"
	"github.com/hyperledger/fabric/orderer/common/cluster"
	"github.com/hyperledger/fabric/orderer/common/msgprocessor"
	"github.com/hyperledger/fabric/orderer/consensus"
	"github.com/hyperledger/fabric/protoutil"
	"github.com/pkg/errors"
	"go.uber.org/zap"
)

//go:generate counterfeiter -o mocks/mock_blockpuller.go . BlockPuller

// BlockPuller is used to pull blocks from other OSN
type BlockPuller interface {
	PullBlock(seq uint64) *cb.Block
	HeightsByEndpoints() (map[string]uint64, error)
	Close()
}

// WALConfig consensus specific configuration parameters from orderer.yaml; for SmartBFT only WALDir is relevant.
type WALConfig struct {
	WALDir            string // WAL data of <my-channel> is stored in WALDir/<my-channel>
	SnapDir           string // Snapshots of <my-channel> are stored in SnapDir/<my-channel>
	EvictionSuspicion string // Duration threshold that the node samples in order to suspect its eviction from the channel.
}

type ConfigValidator interface {
	ValidateConfig(env *cb.Envelope) error
}

type signerSerializer interface {
	// Sign a message and return the signature over the digest, or error on failure
	Sign(message []byte) ([]byte, error)

	// Serialize converts an identity to bytes
	Serialize() ([]byte, error)
}

// BFTChain implements Chain interface to wire with
// BFT smart library
type BFTChain struct {
	RuntimeConfig    *atomic.Value
	Channel          string
	Config           types.Configuration
	BlockPuller      BlockPuller
	Comm             cluster.Communicator
	SignerSerializer signerSerializer
	PolicyManager    policies.Manager
	Logger           *flogging.FabricLogger
	WALDir           string
	consensus        *smartbft.Consensus
	support          consensus.ConsenterSupport
	verifier         *Verifier
	assembler        *Assembler
	Metrics          *Metrics
}

// NewChain creates new BFT Smart chain
func NewChain(
	cv ConfigValidator,
	selfID uint64,
	config types.Configuration,
	walDir string,
	blockPuller BlockPuller,
	comm cluster.Communicator,
	signerSerializer signerSerializer,
	policyManager policies.Manager,
	support consensus.ConsenterSupport,
	metrics *Metrics,
	bccsp bccsp.BCCSP,

) (*BFTChain, error) {

	requestInspector := &RequestInspector{
		ValidateIdentityStructure: func(_ *msp.SerializedIdentity) error {
			return nil
		},
	}

	logger := flogging.MustGetLogger("orderer.consensus.smartbft.chain").With(zap.String("channel", support.ChannelID()))

	c := &BFTChain{
		RuntimeConfig:    &atomic.Value{},
		Channel:          support.ChannelID(),
		Config:           config,
		WALDir:           walDir,
		Comm:             comm,
		support:          support,
		SignerSerializer: signerSerializer,
		PolicyManager:    policyManager,
		BlockPuller:      blockPuller,
		Logger:           logger,
		Metrics: &Metrics{
			ClusterSize:          metrics.ClusterSize.With("channel", support.ChannelID()),
			CommittedBlockNumber: metrics.CommittedBlockNumber.With("channel", support.ChannelID()),
			IsLeader:             metrics.IsLeader.With("channel", support.ChannelID()),
			LeaderID:             metrics.LeaderID.With("channel", support.ChannelID()),
		},
	}

	lastBlock := LastBlockFromLedgerOrPanic(support, c.Logger)
	lastConfigBlock := LastConfigBlockFromLedgerOrPanic(support, c.Logger)

	rtc := RuntimeConfig{
		logger: logger,
		id:     selfID,
	}
	rtc, err := rtc.BlockCommitted(lastConfigBlock, bccsp)
	if err != nil {
		return nil, errors.Wrap(err, "failed constructing RuntimeConfig")
	}
	rtc, err = rtc.BlockCommitted(lastBlock, bccsp)
	if err != nil {
		return nil, errors.Wrap(err, "failed constructing RuntimeConfig")
	}

	c.RuntimeConfig.Store(rtc)

	c.verifier = buildVerifier(cv, c.RuntimeConfig, support, requestInspector, policyManager)
	c.consensus = bftSmartConsensusBuild(c, requestInspector)

	// Setup communication with list of remotes notes for the new channel
	c.Comm.Configure(c.support.ChannelID(), rtc.RemoteNodes)

	if err := c.consensus.ValidateConfiguration(rtc.Nodes); err != nil {
		return nil, errors.Wrap(err, "failed to verify SmartBFT-Go configuration")
	}

	logger.Infof("SmartBFT-v3 is now servicing chain %s", support.ChannelID())

	return c, nil
}

func bftSmartConsensusBuild(
	c *BFTChain,
	requestInspector *RequestInspector,
) *smartbft.Consensus {
	var err error

	rtc := c.RuntimeConfig.Load().(RuntimeConfig)

	latestMetadata, err := getViewMetadataFromBlock(rtc.LastBlock)
	if err != nil {
		c.Logger.Panicf("Failed extracting view metadata from ledger: %v", err)
	}

	var consensusWAL *wal.WriteAheadLogFile
	var walInitState [][]byte

	c.Logger.Infof("Initializing a WAL for chain %s, on dir: %s", c.support.ChannelID(), c.WALDir)
	consensusWAL, walInitState, err = wal.InitializeAndReadAll(c.Logger, c.WALDir, wal.DefaultOptions())
	if err != nil {
		c.Logger.Panicf("failed to initialize a WAL for chain %s, err %s", c.support.ChannelID(), err)
	}

	clusterSize := uint64(len(rtc.Nodes))

	// report cluster size
	c.Metrics.ClusterSize.Set(float64(clusterSize))

	sync := &Synchronizer{
		selfID:          rtc.id,
		BlockToDecision: c.blockToDecision,
		OnCommit:        c.updateRuntimeConfig,
		Support:         c.support,
		BlockPuller:     c.BlockPuller,
		ClusterSize:     clusterSize,
		Logger:          c.Logger,
		LatestConfig: func() (types.Configuration, []uint64) {
			rtc := c.RuntimeConfig.Load().(RuntimeConfig)
			return rtc.BFTConfig, rtc.Nodes
		},
	}

	channelDecorator := zap.String("channel", c.support.ChannelID())
	logger := flogging.MustGetLogger("orderer.consensus.smartbft.consensus").With(channelDecorator)

	c.assembler = &Assembler{
		RuntimeConfig:   c.RuntimeConfig,
		VerificationSeq: c.verifier.VerificationSequence,
		Logger:          flogging.MustGetLogger("orderer.consensus.smartbft.assembler").With(channelDecorator),
	}

	consensus := &smartbft.Consensus{
		Config:   c.Config,
		Logger:   logger,
		Verifier: c.verifier,
		Signer: &Signer{
			// TODO: implement the fields in the structure
			// ID:               c.Config.SelfID,
			// Logger:           flogging.MustGetLogger("orderer.consensus.smartbft.signer").With(channelDecorator),
			// SignerSerializer: c.SignerSerializer,
			// LastConfigBlockNum: func(block *common.Block) uint64 {
			// 	if isConfigBlock(block) {
			// 		return block.Header.Number
			// 	}

			// 	return c.RuntimeConfig.Load().(RuntimeConfig).LastConfigBlock.Header.Number
			// },
		},
		Metadata:          *latestMetadata,
		WAL:               consensusWAL,
		WALInitialContent: walInitState, // Read from WAL entries
		Application:       c,
		Assembler:         c.assembler,
		RequestInspector:  requestInspector,
		Synchronizer:      sync,
		Comm: &Egress{
			RuntimeConfig: c.RuntimeConfig,
			Channel:       c.support.ChannelID(),
			Logger:        flogging.MustGetLogger("orderer.consensus.smartbft.egress").With(channelDecorator),
			RPC: &cluster.RPC{
				Logger:        flogging.MustGetLogger("orderer.consensus.smartbft.rpc").With(channelDecorator),
				Channel:       c.support.ChannelID(),
				StreamsByType: cluster.NewStreamsByType(),
				Comm:          c.Comm,
				Timeout:       5 * time.Minute, // Externalize configuration
			},
		},
		Scheduler:         time.NewTicker(time.Second).C,
		ViewChangerTicker: time.NewTicker(time.Second).C,
	}

	proposal, signatures := c.lastPersistedProposalAndSignatures()
	if proposal != nil {
		consensus.LastProposal = *proposal
		consensus.LastSignatures = signatures
	}

	c.reportIsLeader(proposal) // report the leader

	return consensus
}

func (c *BFTChain) Order(env *cb.Envelope, configSeq uint64) error {
	panic("implement me")
}

func (c *BFTChain) Configure(config *cb.Envelope, configSeq uint64) error {
	panic("implement me")
}

func (c *BFTChain) Deliver(proposal types.Proposal, signatures []types.Signature) types.Reconfig {
	block, err := ProposalToBlock(proposal)
	if err != nil {
		c.Logger.Panicf("failed to read proposal, err: %s", err)
	}

	// var sigs []*common.MetadataSignature
	// var ordererBlockMetadata []byte

	// var signers []uint64

	// for _, s := range signatures {
	// 	sig := &Signature{}
	// 	if err := sig.Unmarshal(s.Msg); err != nil {
	// 		c.Logger.Errorf("Failed unmarshaling signature from %d: %v", s.ID, err)
	// 		c.Logger.Errorf("Offending signature Msg: %s", base64.StdEncoding.EncodeToString(s.Msg))
	// 		c.Logger.Errorf("Offending signature Value: %s", base64.StdEncoding.EncodeToString(s.Value))
	// 		c.Logger.Errorf("Halting chain.")
	// 		c.Halt()
	// 		return types.Reconfig{}
	// 	}

	// 	if ordererBlockMetadata == nil {
	// 		ordererBlockMetadata = sig.OrdererBlockMetadata
	// 	}

	// 	sigs = append(sigs, &common.MetadataSignature{
	// 		AuxiliaryInput: sig.AuxiliaryInput,
	// 		Signature:      s.Value,
	// 		// We do not put a signature header when we commit the block.
	// 		// Instead, we put the nonce and the identifier and at validation
	// 		// we reconstruct the signature header at runtime.
	// 		// SignatureHeader: sig.SignatureHeader,
	// 		Nonce:    sig.Nonce,
	// 		SignerId: s.ID,
	// 	})

	// 	signers = append(signers, s.ID)
	// }

	// block.Metadata.Metadata[common.BlockMetadataIndex_SIGNATURES] = utils.MarshalOrPanic(&common.Metadata{
	// 	Value:      ordererBlockMetadata,
	// 	Signatures: sigs,
	// })

	// var mdTotalSize int
	// for _, md := range block.Metadata.Metadata {
	// 	mdTotalSize += len(md)
	// }

	// c.Logger.Infof("Delivering proposal, writing block %d with %d transactions and metadata of total size %d with signatures from %v to the ledger, node id %d",
	// 	block.Header.Number,
	// 	len(block.Data.Data),
	// 	mdTotalSize,
	// 	signers,
	// 	c.Config.SelfID)
	c.Metrics.CommittedBlockNumber.Set(float64(block.Header.Number)) // report the committed block number
	c.reportIsLeader(&proposal)                                      // report the leader
	// if utils.IsConfigBlock(block) {

	// 	c.support.WriteConfigBlock(block, nil)
	// } else {
	// 	c.support.WriteBlock(block, nil)
	// }

	// reconfig := c.updateRuntimeConfig(block)
	// return reconfig
	panic("implement me")
}

func (c *BFTChain) WaitReady() error {
	panic("implement me")
}

<<<<<<< HEAD
func (c *BFTChain) Errored() <-chan struct{} {
	panic("implement me")
=======
func (B BFTChain) Errored() <-chan struct{} {
	// TODO: Implement Errored
	return nil
>>>>>>> 971c0bdf
}

func (c *BFTChain) Start() {
	panic("implement me")
}

func (c *BFTChain) Halt() {
	panic("implement me")
}

func (c *BFTChain) blockToDecision(block *cb.Block) *types.Decision {
	panic("implement me")
}

func (c *BFTChain) updateRuntimeConfig(block *cb.Block) types.Reconfig {
	panic("implement me")
}

func (c *BFTChain) lastPersistedProposalAndSignatures() (*types.Proposal, []types.Signature) {
	lastBlock := LastBlockFromLedgerOrPanic(c.support, c.Logger)
	// initial report of the last committed block number
	c.Metrics.CommittedBlockNumber.Set(float64(lastBlock.Header.Number))
	decision := c.blockToDecision(lastBlock)
	return &decision.Proposal, decision.Signatures
}

func (c *BFTChain) reportIsLeader(proposal *types.Proposal) {
	var viewNum uint64
	if proposal.Metadata == nil { // genesis block
		viewNum = 0
	} else {
		proposalMD := &smartbftprotos.ViewMetadata{}
		if err := proto.Unmarshal(proposal.Metadata, proposalMD); err != nil {
			c.Logger.Panicf("Failed unmarshaling smartbft metadata from proposal: %v", err)
		}
		viewNum = proposalMD.ViewId
	}

	nodes := c.RuntimeConfig.Load().(RuntimeConfig).Nodes
	n := uint64(len(nodes))
	leaderID := nodes[viewNum%n] // same calculation as done in the library

	c.Metrics.LeaderID.Set(float64(leaderID))

	if leaderID == c.Config.SelfID {
		c.Metrics.IsLeader.Set(1)
	} else {
		c.Metrics.IsLeader.Set(0)
	}
}

func buildVerifier(
	cv ConfigValidator,
	runtimeConfig *atomic.Value,
	support consensus.ConsenterSupport,
	requestInspector *RequestInspector,
	policyManager policies.Manager,
) *Verifier {
	channelDecorator := zap.String("channel", support.ChannelID())
	logger := flogging.MustGetLogger("orderer.consensus.smartbft.verifier").With(channelDecorator)
	return &Verifier{
		ConfigValidator:       cv,
		VerificationSequencer: support,
		ReqInspector:          requestInspector,
		Logger:                logger,
		RuntimeConfig:         runtimeConfig,
		ConsenterVerifier: &consenterVerifier{
			logger:        logger,
			channel:       support.ChannelID(),
			policyManager: policyManager,
		},

		AccessController: &chainACL{
			policyManager: policyManager,
			Logger:        logger,
		},
		Ledger: support,
	}
}

type chainACL struct {
	policyManager policies.Manager
	Logger        *flogging.FabricLogger
}

func (c *chainACL) Evaluate(signatureSet []*protoutil.SignedData) error {
	policy, ok := c.policyManager.GetPolicy(policies.ChannelWriters)
	if !ok {
		return fmt.Errorf("could not find policy %s", policies.ChannelWriters)
	}

	err := policy.EvaluateSignedData(signatureSet)
	if err != nil {
		c.Logger.Debugf("SigFilter evaluation failed: %s, policyName: %s", err.Error(), policies.ChannelWriters)
		return errors.Wrap(errors.WithStack(msgprocessor.ErrPermissionDenied), err.Error())
	}
	return nil

}<|MERGE_RESOLUTION|>--- conflicted
+++ resolved
@@ -335,14 +335,9 @@
 	panic("implement me")
 }
 
-<<<<<<< HEAD
 func (c *BFTChain) Errored() <-chan struct{} {
-	panic("implement me")
-=======
-func (B BFTChain) Errored() <-chan struct{} {
 	// TODO: Implement Errored
 	return nil
->>>>>>> 971c0bdf
 }
 
 func (c *BFTChain) Start() {
